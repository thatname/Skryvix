import asyncio
import json
import uuid
import os
import sys
import signal
from threading import Lock
from fastapi import FastAPI, WebSocket, WebSocketDisconnect, Request
from fastapi.responses import HTMLResponse, FileResponse # Added FileResponse
from fastapi.staticfiles import StaticFiles # Added StaticFiles
from typing import Dict, List, Any, Optional
import asyncio.subprocess as subprocess # Added for process management

# --- Configuration ---
<<<<<<< HEAD
AGENT_SCRIPT_PATH = "agent_runner.py" # Script to run for each agent
=======
AGENT_SCRIPT_PATH = os.path.join(os.path.dirname(__file__), "agent_runner.py") # Script to run for each agent
>>>>>>> 20e0cda3
AGENT_WORKDIR_BASE = os.getenv("AGENT_WORKDIR_BASE", "agent_workspaces") # Base directory for agent working directories

AGENT_CONFIG_DIR = 'agent_configs'
# --- FastAPI App ---
app = FastAPI()

# Mount static files directory
app.mount("/static", StaticFiles(directory="static"), name="static")

# --- State Management ---
state_lock = Lock()

# Agent State
AGENT_TRANSITIONS = {
    'created': ['starting', 'terminating'],
    'starting': ['idle', 'terminating'],
    'idle': ['busy', 'stopping', 'terminating'],
    'busy': ['idle', 'stopping', 'terminating'], # Agent reports completion/failure -> idle, external stop -> stopping
    'stopping': ['stopped', 'terminating'],
    'stopped': ['starting', 'terminating'],
    'terminating': ['terminated'] # Final state (implicitly on removal)
}

def validate_agent_transition(old_state: str, new_state: str) -> bool:
    """Enforce valid agent state transitions"""
    return new_state in AGENT_TRANSITIONS.get(old_state, [])

def set_agent_state(agent_id: str, new_state: str):
    """Atomically update agent state with validation"""
    if agent_id not in agents:
        print(f"Warning: Attempted to set state for non-existent agent {agent_id}")
        return False
    with state_lock:
        old_state = agents[agent_id]['status']
        if not validate_agent_transition(old_state, new_state):
            print(f"Invalid agent state transition: {old_state} -> {new_state} for agent {agent_id}")
            return False
        agents[agent_id]['status'] = new_state
        print(f"Agent {agent_id} state changed: {old_state} -> {new_state}") # Added logging
        return True

# Task State
TASK_TRANSITIONS = {
    # 'new' state removed
    'running': ['completed', 'incomplete', 'terminating'], # Agent reports success -> completed, agent reports failure/crashes/disconnects -> incomplete
    'completed': ['terminating'],
    'incomplete': ['running', 'terminating'], # Can be retried, now the initial state
    'terminating': ['terminated'] # Final state (implicitly on removal)
}

def validate_task_transition(old_state: str, new_state: str) -> bool:
    """Enforce valid task state transitions"""
    return new_state in TASK_TRANSITIONS.get(old_state, [])

def set_task_state(task_id: str, new_state: str):
    """Atomically update task state with validation"""
    if task_id not in tasks:
        print(f"Warning: Attempted to set state for non-existent task {task_id}")
        return False
    with state_lock:
        # Ensure task exists within the lock
        if task_id not in tasks:
             print(f"Warning: Task {task_id} disappeared before state change.")
             return False
        old_state = tasks[task_id]['status']
        # Corrected logic:
        if not validate_task_transition(old_state, new_state):
            print(f"Invalid task state transition: {old_state} -> {new_state} for task {task_id}")
            return False
        tasks[task_id]['status'] = new_state
        print(f"Task {task_id} state changed: {old_state} -> {new_state}") # Added logging
        return True

# Store agent information: {agent_id: {"id": agent_id, "process": process_handle, "status": "idle/busy/starting/stopping/stopped/terminating", "websocket": websocket, "workdir": str, "config_path": str}}
agents: Dict[str, Dict[str, Any]] = {}
# Store task information: {task_id: {"id": task_id, "description": desc, "status": "new/running/completed/incomplete", "assigned_agent_id": agent_id | None, "result": result | None, "history": str, "watching_uis": set[WebSocket]}}
tasks: Dict[str, Dict[str, Any]] = {}
# Store active UI connections
ui_connections: List[WebSocket] = []
# Store active agent connections: {agent_id: websocket}
agent_connections: Dict[str, WebSocket] = {}
# Assignment Mode
auto_assign_mode: bool = True

@app.get('/get_configs')
async def get_configs():
    config_dir = os.path.join(os.path.dirname(__file__), AGENT_CONFIG_DIR)
    if not os.path.exists(config_dir) or not os.path.isdir(config_dir):
        return {"configs": []}
    filenames = [f for f in os.listdir(config_dir) if f.endswith(('.yaml', '.yml', '.yaml.example', '.yml.example'))]
    return {"configs": filenames}

# --- Helper Functions ---
async def broadcast_to_ui(message: Dict[str, Any]):
    """Sends a JSON message to all connected UI clients."""
    disconnected_uis = []
    for connection in ui_connections:
        try:
            await connection.send_json(message)
        except WebSocketDisconnect:
            disconnected_uis.append(connection)
        except Exception as e:
            print(f"Error sending message to UI: {e}")
            disconnected_uis.append(connection)
    # Clean up disconnected clients
    for connection in disconnected_uis:
        if connection in ui_connections:
            ui_connections.remove(connection)

def get_current_state() -> Dict[str, Any]:
    """Returns the current state of agents and tasks."""
    # Avoid sending process handles or websocket objects to UI
    serializable_agents = {
        agent_id: {k: v for k, v in agent_data.items() if k not in ["process", "websocket"]}
        for agent_id, agent_data in agents.items()
    }
    # Avoid sending large history or watcher sets in general state updates
    serializable_tasks = {
        task_id: {k: v for k, v in task_data.items() if k not in ["history", "watching_uis"]}
        for task_id, task_data in tasks.items()
    }
    return {
        "type": "state",
        "agents": serializable_agents,
        "tasks": serializable_tasks,
        "mode": "auto" if auto_assign_mode else "manual" # Include current mode
    }

async def broadcast_delta_to_watching_uis(task_id: str, message: Dict[str, Any]):
    """Sends a delta message only to UIs watching a specific task."""
    if task_id not in tasks or 'watching_uis' not in tasks[task_id]:
        return

    disconnected_watchers = set()
    # Iterate over a copy of the set in case it's modified during iteration (though unlikely here)
    watchers = list(tasks[task_id]['watching_uis'])

    for connection in watchers:
        try:
            await connection.send_json(message)
        except (WebSocketDisconnect, RuntimeError) as e: # Catch RuntimeError for 'WebSocket is closed'
            print(f"UI watcher for task {task_id} disconnected or error: {e}. Removing.")
            disconnected_watchers.add(connection)
        except Exception as e:
            print(f"Error sending delta to UI watcher for task {task_id}: {e}")
            disconnected_watchers.add(connection) # Assume disconnect on other errors too

    # Clean up disconnected watchers from the specific task's set
    if disconnected_watchers:
        tasks[task_id]['watching_uis'].difference_update(disconnected_watchers)


async def _assign_task_to_agent(task_id: str, agent_id: str) -> bool:
    """Assigns a specific task to a specific agent, updates states, and notifies."""
    if task_id not in tasks or agent_id not in agents:
        print(f"Error: Task {task_id} or Agent {agent_id} not found for assignment.")
        return False

    agent_ws = agent_connections.get(agent_id)
    task = tasks[task_id]
    agent = agents[agent_id]

    if not agent_ws:
         print(f"Agent {agent_id} websocket not found for task assignment.")
         set_agent_state(agent_id, "stopped")
         await broadcast_to_ui(get_current_state())
         return False
    if agent['status'] != 'idle':
         print(f"Error: Agent {agent_id} is not idle (status: {agent['status']}). Cannot assign task {task_id}.")
         return False
    # Only assign tasks that are 'incomplete'
    if task['status'] != 'incomplete':
         print(f"Error: Task {task_id} is not incomplete (status: {task['status']}). Cannot assign.")
         return False

    print(f"Assigning task {task_id} to agent {agent_id}")
    try:
        # Update state using the new setters
        if not set_agent_state(agent_id, "busy"): return False # Check if transition failed
        if not set_task_state(task_id, "running"):
            set_agent_state(agent_id, "idle") # Revert agent state if task transition fails
            return False

        task["assigned_agent_id"] = agent_id
        # Initialize/Reset history and watchers
        task["history"] = f"{task['description']}\n|||\n" # Start history
        task["watching_uis"] = set()

        # Notify agent and UI
        await agent_ws.send_json({"type": "assign_task", "task_id": task_id, "description": task["description"]})
        await broadcast_to_ui(get_current_state()) # Broadcast general state update
        print(f"Task {task_id} assigned successfully to {agent_id}.")
        return True # Indicate success
    except Exception as e:
        print(f"Error assigning task {task_id} to agent {agent_id}: {e}")
        # Revert state if sending failed
        set_agent_state(agent_id, "idle") # Revert agent state
        # Attempt to revert task state, check if task still exists
        if task_id in tasks:
            # Revert to 'incomplete' as it's the only valid starting state now
            set_task_state(task_id, 'incomplete')
            tasks[task_id]["assigned_agent_id"] = None
        await broadcast_to_ui(get_current_state())
        return False

async def assign_task_if_possible():
    """Assigns a new task to an idle agent if available AND in auto mode."""
    if not auto_assign_mode:
        # print("Auto-assign disabled.") # Optional logging
        return

    idle_agent_id = next(
        (a_id for a_id, data in agents.items()
         if data.get("status") == "idle"
         and a_id in agent_connections # Check if websocket connection exists
         and data.get("process")
         and data["process"].returncode is None), # Check if process is running
        None
    )
    # Find an 'incomplete' task for auto-assignment
    incomplete_task_id = next((task_id for task_id, data in tasks.items() if data.get("status") == "incomplete"), None)


    if idle_agent_id and incomplete_task_id:
        await _assign_task_to_agent(task_id=incomplete_task_id, agent_id=idle_agent_id)


# --- WebSocket Endpoints ---
@app.websocket("/ws/ui")
async def websocket_ui_endpoint(websocket: WebSocket):
    """Handles WebSocket connections from the frontend UI."""
    await websocket.accept()
    ui_connections.append(websocket)
    print("UI client connected.")
    # Send initial state
    await websocket.send_json(get_current_state())

    try:
        while True:
            data = await websocket.receive_json()
            print(f"Received from UI: {data}")
            command = data.get("command")
            payload = data.get("payload", {})

            if command == "create_agent":
                agent_id = str(uuid.uuid4())
                print(f"UI requested to create agent {agent_id}")
                
                # Create agent work directory
                workdir = os.path.join(AGENT_WORKDIR_BASE, agent_id)
                os.makedirs(workdir, exist_ok=True)
                
                # Store agent config path
                config_filename = payload.get("config", "example_agent.yaml")
                config_dir_path = os.path.join(os.path.dirname(__file__), AGENT_CONFIG_DIR)
                config_path = os.path.join(config_dir_path, config_filename)
                
                # Initialize agent with 'created' status
                agents[agent_id] = {
                    "id": agent_id,
                    "process": None,
                    "status": "created",
                    "websocket": None,
                    "workdir": workdir,
                    "config_path": config_path
                }
                await broadcast_to_ui(get_current_state())

            elif command == "start_agent":
                agent_id = payload.get("agent_id")
                if agent_id in agents and agents[agent_id]["status"] in ["created", "stopped"]:
                    print(f"UI requested to start agent {agent_id}")
                    set_agent_state(agent_id, "starting")
                    await broadcast_to_ui(get_current_state())

                    try:
                        # Determine server URL
                        server_ws_url = "ws://localhost:8000" # Adjust as needed
                        
                        cmd = [
                            sys.executable,
                            AGENT_SCRIPT_PATH,
                            "--agent-id", agent_id,
                            "--server-url", server_ws_url,
                            "--config-path", agents[agent_id]["config_path"]
                        ]
                        print(f"Starting agent {agent_id} with command: {' '.join(cmd)}")

                        process = await asyncio.create_subprocess_exec(
                            *cmd,
                            stdout=subprocess.PIPE,
                            stderr=subprocess.PIPE,
                            cwd=agents[agent_id]["workdir"]
                        )
                        agents[agent_id]["process"] = process
                        print(f"Agent {agent_id} process started with PID: {process.pid}")

                        # Start monitoring tasks
                        asyncio.create_task(monitor_process_output(agent_id, process.stdout, "stdout"))
                        asyncio.create_task(monitor_process_output(agent_id, process.stderr, "stderr"))
                        asyncio.create_task(monitor_process_exit(agent_id, process))

                    except Exception as e:
                        print(f"Failed to start agent {agent_id}: {e}") # Indentation fixed here
                        set_agent_state(agent_id, "stopped") # Use setter
                        agents[agent_id]["process"] = None
                        await broadcast_to_ui(get_current_state())

            elif command == "stop_agent":
                agent_id = payload.get("agent_id")
                if agent_id in agents and agents[agent_id].get("process"):
                    print(f"UI requested to stop agent {agent_id}")
                    if set_agent_state(agent_id, "stopping"): # Use setter
                        await broadcast_to_ui(get_current_state())
                        process = agents[agent_id]["process"]
                        if process.returncode is None:
                            try:
                                # Send SIGINT (Ctrl+C equivalent) first for graceful shutdown
                                process.terminate()
                                print(f"Sent SIGTERM to agent {agent_id} process {process.pid}")
                                # Monitor_process_exit will handle the state change to 'stopped'
                            except ProcessLookupError:
                                print(f"Process {process.pid} already exited.")
                                set_agent_state(agent_id, "stopped") # Mark as stopped if process gone
                                await broadcast_to_ui(get_current_state())
                            except Exception as e:
                                print(f"Error sending SIGTERM to agent {agent_id}: {e}")
                                set_agent_state(agent_id, "stopped") # Mark agent as stopped if signal fails
                                await broadcast_to_ui(get_current_state())
                    else:
                         print(f"Agent {agent_id} process already exited.")
                         set_agent_state(agent_id, "stopped") # Ensure state is correct
                         await broadcast_to_ui(get_current_state())

            elif command == "terminate_agent":
                agent_id = payload.get("agent_id")
                if agent_id in agents:
                    print(f"UI requested to terminate agent {agent_id}")
                    original_status = agents[agent_id]['status']
                    if set_agent_state(agent_id, "terminating"):
                        await broadcast_to_ui(get_current_state())

                        process = agents[agent_id].get("process")
                        if process and process.returncode is None:
                            print(f"Terminating agent process {process.pid} for agent {agent_id}...")
                            try:
                                process.terminate() # SIGTERM
                                try:
                                    await asyncio.wait_for(process.wait(), timeout=5.0)
                                    print(f"Agent process {process.pid} terminated gracefully.")
                                except asyncio.TimeoutError:
                                    print(f"Agent process {process.pid} did not terminate gracefully, killing...")
                                    process.kill() # SIGKILL
                                    await process.wait()
                                    print(f"Agent process {process.pid} killed.")
                            except ProcessLookupError:
                                print(f"Process {process.pid} already exited.")
                            except Exception as e:
                                print(f"Error terminating agent {agent_id}: {e}")
                                # State remains 'terminating', cleanup happens below

                        # Clean up agent resources regardless of process state
                        if agent_id in agent_connections:
                            await agent_connections[agent_id].close()
                            del agent_connections[agent_id]

                        # Mark associated task as incomplete if agent was busy
                        if original_status == 'busy':
                            task_id_to_incomplete = next((tid for tid, tdata in tasks.items() if tdata.get("assigned_agent_id") == agent_id), None)
                            if task_id_to_incomplete:
                                print(f"Marking task {task_id_to_incomplete} as incomplete due to agent termination.")
                                set_task_state(task_id_to_incomplete, "incomplete")
                                tasks[task_id_to_incomplete]["assigned_agent_id"] = None

                        # Clean up work directory
                        if "workdir" in agents[agent_id]:
                            workdir = agents[agent_id]["workdir"]
                            try:
                                import shutil
                                shutil.rmtree(workdir)
                                print(f"Deleted work directory for agent {agent_id}: {workdir}")
                            except Exception as e:
                                print(f"Error deleting work directory for agent {agent_id}: {e}")

                        # Remove agent entry AFTER cleanup
                        del agents[agent_id]
                        await broadcast_to_ui(get_current_state()) # Broadcast final state after removal
                    else:
                        print(f"Could not transition agent {agent_id} to terminating state.")
                else:
                    print(f"Terminate request for unknown agent ID: {agent_id}")

            elif command == "add_task":
                task_desc = payload.get("description")
                if task_desc:
                    task_id = str(uuid.uuid4())
                    print(f"UI added task {task_id}: {task_desc}")
                    tasks[task_id] = {
                        "id": task_id,
                        "description": task_desc,
                        "status": "incomplete", # Initial state is now incomplete
                        "assigned_agent_id": None,
                        "result": None,
                        "history": "",
                        "watching_uis": set()
                    }
                    await broadcast_to_ui(get_current_state())
                    await assign_task_if_possible() # Try assigning if in auto mode
                else:
                    print("Add task request missing description.")

            elif command == "delete_task":
                task_id = payload.get("task_id")
                if task_id in tasks:
                    print(f"UI requested to delete task {task_id}")
                    # Add validation? e.g., prevent deleting 'running' tasks? For now, allow deletion.
                    if set_task_state(task_id, "terminating"): # Mark for termination first
                        # Clean up watchers
                        if 'watching_uis' in tasks[task_id]:
                            tasks[task_id]['watching_uis'].clear()
                        del tasks[task_id]
                        print(f"Task {task_id} deleted.")
                        await broadcast_to_ui(get_current_state())
                    else:
                         print(f"Could not transition task {task_id} to terminating for deletion.")
                else:
                    print(f"Delete request for unknown task ID: {task_id}")

            elif command == "set_assignment_mode":
                global auto_assign_mode
                mode = payload.get("mode")
                if mode == "auto":
                    auto_assign_mode = True
                    print("Assignment mode set to AUTO")
                    await broadcast_to_ui({"type": "mode_update", "mode": "auto"})
                    await assign_task_if_possible() # Try assigning immediately
                elif mode == "manual":
                    auto_assign_mode = False
                    print("Assignment mode set to MANUAL")
                    await broadcast_to_ui({"type": "mode_update", "mode": "manual"})
                else:
                    print(f"Invalid assignment mode received: {mode}")

            elif command == "manual_assign_task":
                task_id = payload.get("task_id")
                agent_id = payload.get("agent_id")
                if auto_assign_mode:
                    print("Warning: Manual assignment attempted while in AUTO mode.")
                    # Optionally send an error back to UI
                    await websocket.send_json({"type": "error", "payload": {"message": "Cannot manually assign in AUTO mode."}})
                elif task_id and agent_id:
                    print(f"UI requested manual assignment of task {task_id} to agent {agent_id}")
                    success = await _assign_task_to_agent(task_id, agent_id)
                    if not success:
                        print(f"Manual assignment failed for task {task_id} to agent {agent_id}")
                        # Optionally send failure feedback to UI
                        await websocket.send_json({"type": "error", "payload": {"message": f"Failed to assign task {task_id} to agent {agent_id}."}})
                else:
                    print("Manual assign request missing task_id or agent_id.")
                    await websocket.send_json({"type": "error", "payload": {"message": "Missing task_id or agent_id for manual assignment."}})


            elif command == "get_progress":
                task_id = payload.get("task_id")
                if task_id in tasks:
                    # Ensure watching_uis set exists
                    if 'watching_uis' not in tasks[task_id]: tasks[task_id]['watching_uis'] = set()
                    # Add this UI to the watchers for this task
                    tasks[task_id]['watching_uis'].add(websocket)
                    print(f"UI client {websocket.client} started watching task {task_id}")
                    # Send the full current history back to the requesting UI only
                    history = tasks[task_id].get('history', f"History not available for task {task_id}.")
                    await websocket.send_json({
                        "type": "task_progress_full",
                        "payload": {"task_id": task_id, "history": history}
                    })
                else:
                    print(f"UI requested progress for unknown task: {task_id}")
                    # Optionally send an error back to the UI
                    await websocket.send_json({
                        "type": "error",
                        "payload": {"message": f"Task {task_id} not found."}
                    })
            else:
                print(f"Unknown command from UI: {command}")

    except WebSocketDisconnect:
        print(f"UI client {websocket.client} disconnected.")
    except Exception as e:
        print(f"Error in UI websocket: {e}")
    finally:
        # Remove UI from general list and any task watching sets
        if websocket in ui_connections:
            ui_connections.remove(websocket)
        for task_id in tasks:
            if 'watching_uis' in tasks[task_id] and websocket in tasks[task_id]['watching_uis']:
                tasks[task_id]['watching_uis'].remove(websocket)
                print(f"Removed disconnected UI {websocket.client} from watching task {task_id}")


# --- Process Monitoring ---
async def monitor_process_output(agent_id: str, stream, stream_name: str):
    """Monitors stdout/stderr of an agent process."""
    try:
        while True:
            line = await stream.readline()
            if not line:
                break
            print(f"Agent {agent_id} [{stream_name}]: {line.decode().rstrip()}")
        print(f"Agent {agent_id} [{stream_name}] stream ended.")
    except Exception as e:
        print(f"Error monitoring {stream_name} for agent {agent_id}: {e}")

async def monitor_process_exit(agent_id: str, process):
    """Monitors an agent process for exit and cleans up."""
    return_code = await process.wait()
    print(f"Agent process {process.pid} for agent {agent_id} exited with code {return_code}.")

    if agent_id not in agents:
        print(f"Agent {agent_id} (PID {process.pid}) exited but was already removed/terminated.")
        return

    agent_current_status = agents[agent_id]['status']

    # Determine final agent state based on exit code and current status
    final_agent_state = 'stopped' # Default assumption
    if agent_current_status == 'terminating':
        # Termination was requested, cleanup already handled by terminate_agent command
        print(f"Agent {agent_id} process exited during termination.")
        # Agent entry should have been removed by terminate_agent, but check just in case
        if agent_id in agents: del agents[agent_id]
        if agent_id in agent_connections: del agent_connections[agent_id]
        await broadcast_to_ui(get_current_state())
        return # Exit early, termination handles cleanup
    elif agent_current_status == 'stopping':
        # For stopping state, exit code 1 is expected (SIGTERM)
        final_agent_state = 'stopped'
        print(f"Agent {agent_id} stopped normally (exit code {return_code})")
    elif return_code != 0:
        final_agent_state = 'stopped' # Process crashed or exited unexpectedly

    # Set final agent state
    set_agent_state(agent_id, final_agent_state)

    # If agent was busy and didn't exit cleanly, mark task as incomplete
    if agent_current_status == 'busy' and return_code != 0:
        task_id_to_incomplete = next((tid for tid, tdata in tasks.items() if tdata.get("assigned_agent_id") == agent_id), None)
        if task_id_to_incomplete:
            print(f"Marking task {task_id_to_incomplete} as incomplete due to agent {agent_id} error exit.")
            if set_task_state(task_id_to_incomplete, "incomplete"):
                 tasks[task_id_to_incomplete]["assigned_agent_id"] = None
            else:
                 print(f"Failed to set task {task_id_to_incomplete} to incomplete.")

    # Clean up websocket connection if it still exists
    if agent_id in agent_connections:
        await agent_connections[agent_id].close()
        del agent_connections[agent_id]
        agents[agent_id]["websocket"] = None # Clear reference

    await broadcast_to_ui(get_current_state())
    await assign_task_if_possible() # Check if the now stopped/errored agent frees up a task slot (unlikely but check)


@app.websocket("/ws/agent/{agent_id}")
async def websocket_agent_endpoint(websocket: WebSocket, agent_id: str):
    """Handles WebSocket connections from individual agent processes."""
    if agent_id not in agents:
        print(f"Agent {agent_id} connected but not found in registry. Closing.")
        await websocket.close(code=1008)
        return

    await websocket.accept()
    agent_connections[agent_id] = websocket
    agents[agent_id]["websocket"] = websocket # Store websocket object
    
    # Set state to idle if it was starting
    if agents[agent_id]["status"] == "starting":
        set_agent_state(agent_id, "idle")
    else:
        # If agent reconnects unexpectedly (e.g. after being stopped), reset to idle if possible
        if agents[agent_id]["status"] == 'stopped':
             print(f"Agent {agent_id} reconnected with status {agents[agent_id]['status']}, setting to idle.")
             set_agent_state(agent_id, "idle")
        else:
             print(f"Agent {agent_id} connected with unexpected status: {agents[agent_id]['status']}")
             # Consider closing connection or setting to error? For now, allow but log.

    await broadcast_to_ui(get_current_state())
    await assign_task_if_possible() # Check if tasks are waiting for this now idle agent

    try:
        while True:
            data = await websocket.receive_json()
            # print(f"Received from Agent {agent_id}: {data}")
            message_type = data.get("type")
            payload = data.get("payload", {})

            # Note: Agent should not send status_update, server manages state based on events/commands
            # if message_type == "status_update": ... (Removed)

            if message_type == "task_result":
                task_id = payload.get("task_id")
                result = payload.get("result")
                agent_reported_status = payload.get("status", "completed") # completed or failed

                if task_id in tasks and tasks[task_id].get("assigned_agent_id") == agent_id:
                    final_task_status = "completed" if agent_reported_status == "completed" else "incomplete"

                    tasks[task_id]["result"] = result
                    set_task_state(task_id, final_task_status) # Use setter
                    tasks[task_id]["assigned_agent_id"] = None # Unassign
                    if 'watching_uis' in tasks[task_id]: tasks[task_id]["watching_uis"].clear() # Clear watchers

                    set_agent_state(agent_id, "idle")  # Agent becomes idle

                    print(f"Task {task_id} finished by agent {agent_id}. Agent reported: {agent_reported_status}, Final status: {final_task_status}.")
                    await broadcast_to_ui(get_current_state()) # Broadcast general state
                    await assign_task_if_possible() # Check for next task
                elif task_id not in tasks:
                    print(f"Agent {agent_id} sent result for unknown task ID: {task_id}")
                else: # Task exists but not assigned to this agent
                     print(f"Agent {agent_id} sent result for task {task_id} which is assigned to {tasks[task_id].get('assigned_agent_id')}. Ignoring.")


            elif message_type == "progress_update":
                task_id = payload.get("task_id")
                token = payload.get("token")
                if task_id in tasks and token is not None:
                    if 'history' not in tasks[task_id]:
                        tasks[task_id]['history'] = "" # Initialize if missing (edge case)
                        print(f"Warning: Initialized missing history for task {task_id} during progress update.")

                    tasks[task_id]['history'] += token # Correctly indented line

                    # Broadcast the token delta ONLY to UIs watching this task
                    delta_message = {
                        "type": "task_progress_delta",
                        "payload": {"task_id": task_id, "token": token}
                    }
                    # Use create_task to avoid blocking the agent message loop
                    asyncio.create_task(broadcast_delta_to_watching_uis(task_id, delta_message))

                elif task_id not in tasks:
                    print(f"Warning: Received progress update for unknown task {task_id}.")
                # Ignore if token is None

            else:
                print(f"Unknown message type from agent {agent_id}: {message_type}")

    except WebSocketDisconnect:
        print(f"Agent {agent_id} disconnected.")
    except Exception as e:
        print(f"Error in agent {agent_id} websocket: {e}")
        # State transition and task incompletion handled by finally block
    finally:
        print(f"Agent {agent_id} websocket handler closing.")
        original_status = agents[agent_id]['status'] if agent_id in agents else 'unknown'

        # Mark agent as stopped on unexpected disconnect, unless terminating/stopping
        if agent_id in agents and agents[agent_id]['status'] not in ['terminating', 'stopping', 'stopped']:
             set_agent_state(agent_id, "stopped")

        # If agent was busy, mark its task as incomplete
        if original_status == 'busy':
            task_id_to_incomplete = next((tid for tid, tdata in tasks.items() if tdata.get("assigned_agent_id") == agent_id), None)
            if task_id_to_incomplete:
                print(f"Marking task {task_id_to_incomplete} as incomplete due to agent {agent_id} disconnect.")
                if set_task_state(task_id_to_incomplete, "incomplete"):
                    tasks[task_id_to_incomplete]["assigned_agent_id"] = None
                else:
                    print(f"Failed to set task {task_id_to_incomplete} to incomplete.")

        # Cleanup connection reference
        if agent_id in agent_connections:
            del agent_connections[agent_id]
        if agent_id in agents: # Check agent wasn't deleted by termination
             agents[agent_id]["websocket"] = None
             print(f"Cleaned up connection for agent {agent_id}. Final status: {agents[agent_id]['status']}")
        else:
             print(f"Agent {agent_id} already removed, skipping final status log.")

        await broadcast_to_ui(get_current_state())
        # Don't try to assign task here, monitor_process_exit handles agent state changes more reliably

# --- Root Endpoint ---
@app.get("/")
async def get_root():
    """Serves the main index.html file."""
    return FileResponse('static/index.html')

# --- Server Lifecycle Events ---
@app.on_event("shutdown")
async def shutdown_event():
    print("Server shutting down. Terminating active agent processes...")
    # Create a list of agent IDs to terminate to avoid modifying dict during iteration
    agent_ids_to_terminate = list(agents.keys())
    termination_tasks = []

    for agent_id in agent_ids_to_terminate:
        if agent_id in agents and agents[agent_id].get("process"):
            process = agents[agent_id]["process"]
            if process.returncode is None:
                print(f"Sending terminate signal to agent {agent_id} (PID {process.pid})...")
                process.terminate()
                termination_tasks.append(process.wait()) # Add wait task

    # Wait for processes to terminate (with a timeout)
    if termination_tasks:
        try:
            await asyncio.wait_for(asyncio.gather(*termination_tasks), timeout=10.0)
            print("Agent processes terminated.")
        except asyncio.TimeoutError:
            print("Timeout waiting for agent processes to terminate. Forcing kill...")
            # Force kill any remaining processes
            for agent_id in agent_ids_to_terminate:
                 if agent_id in agents and agents[agent_id].get("process"):
                     process = agents[agent_id]["process"]
                     if process.returncode is None:
                         try:
                             process.kill()
                         except Exception as e:
                             print(f"Error killing process {process.pid} for agent {agent_id}: {e}")
        except Exception as e:
            print(f"Error during shutdown termination: {e}")
    print("Shutdown complete.")


# --- Main Execution ---
if __name__ == "__main__":
    import uvicorn
    print("Starting Agent Manager Server...")
    uvicorn.run(app, host="0.0.0.0", port=8000)<|MERGE_RESOLUTION|>--- conflicted
+++ resolved
@@ -12,11 +12,7 @@
 import asyncio.subprocess as subprocess # Added for process management
 
 # --- Configuration ---
-<<<<<<< HEAD
-AGENT_SCRIPT_PATH = "agent_runner.py" # Script to run for each agent
-=======
 AGENT_SCRIPT_PATH = os.path.join(os.path.dirname(__file__), "agent_runner.py") # Script to run for each agent
->>>>>>> 20e0cda3
 AGENT_WORKDIR_BASE = os.getenv("AGENT_WORKDIR_BASE", "agent_workspaces") # Base directory for agent working directories
 
 AGENT_CONFIG_DIR = 'agent_configs'
